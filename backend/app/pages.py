--- conflicted
+++ resolved
@@ -44,11 +44,11 @@
     return render_template("treatments.html")
 
 
-<<<<<<< HEAD
 @pages_bp.get("/assessment")
 def complete_assessment():
     return render_template("assessment.html")
-=======
+
+
 @pages_bp.get("/logs")
 def logs():
     return render_template("logs.html")
@@ -65,5 +65,4 @@
 @pages_bp.get("/activity")
 def activity():
     return render_template("activity.html")
->>>>>>> 8aa89490
 
